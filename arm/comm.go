--- conflicted
+++ resolved
@@ -157,11 +157,8 @@
 
 	// add deadline so we aren't waiting forever
 	if err := x.conn.SetDeadline(time.Now().Add(5 * time.Second)); err != nil {
-<<<<<<< HEAD
 		x.moveLock.Unlock()
-=======
 		x.resetConnection()
->>>>>>> 2ca4869c
 		return cmd{}, err
 	}
 	_, err := x.conn.Write(b)
