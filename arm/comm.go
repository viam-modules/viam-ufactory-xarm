--- conflicted
+++ resolved
@@ -405,14 +405,6 @@
 	opts *arm.MoveOptions,
 	_ map[string]interface{},
 ) error {
-<<<<<<< HEAD
-	// set to servo motion mode
-	if err := x.setMotionMode(ctx, servoMotionMode); err != nil {
-		return err
-	}
-
-	// Ensure the robot is in correct state to move
-=======
 	if opts != nil {
 		// Ensure move options are within the valid range
 		opts.MaxVelRads = x.clampMoveOptions(
@@ -429,8 +421,12 @@
 			"max acceleration",
 		)
 	}
-	// Ensure the robot is in correct mode to move
->>>>>>> ae2a8b8c
+	// set to servo motion mode
+	if err := x.setMotionMode(ctx, servoMotionMode); err != nil {
+		return err
+	}
+
+	// Ensure the robot is in correct state to move
 	b, err := x.getErrorParams(ctx)
 	if err != nil {
 		return err
