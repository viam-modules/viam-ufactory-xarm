--- conflicted
+++ resolved
@@ -126,11 +126,7 @@
 		return nil, nil, fmt.Errorf("given acceleration %f cannot be negative", cfg.Acceleration)
 	}
 
-<<<<<<< HEAD
 	return []string{}, []string{}, nil
-=======
-	return []string{}, nil, nil
->>>>>>> b6193e05
 }
 
 func (cfg *Config) speed() float32 {
