--- conflicted
+++ resolved
@@ -1,8 +1,5 @@
-<<<<<<< HEAD
 module github.com/viam-modules/viam-ufactory-xarm
-=======
-module viam-ufactory-xarm
->>>>>>> c7fcd2e6
+
 
 go 1.23
 
